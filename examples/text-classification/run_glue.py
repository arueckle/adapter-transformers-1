--- conflicted
+++ resolved
@@ -25,7 +25,7 @@
 import numpy as np
 from datasets import load_dataset, load_metric
 
-<<<<<<< HEAD
+import transformers
 from transformers import (
     AdapterConfig,
     AdapterType,
@@ -33,23 +33,9 @@
     AutoModelForSequenceClassification,
     AutoTokenizer,
     EvalPrediction,
-    GlueDataset,
-)
-from transformers import GlueDataTrainingArguments as DataTrainingArguments
-=======
-import transformers
->>>>>>> d5b3e56d
-from transformers import (
-    AutoConfig,
-    AutoModelForSequenceClassification,
-    AutoTokenizer,
-    EvalPrediction,
     HfArgumentParser,
-<<<<<<< HEAD
     MultiLingAdapterArguments,
-=======
     PretrainedConfig,
->>>>>>> d5b3e56d
     Trainer,
     TrainingArguments,
     default_data_collator,
@@ -154,12 +140,8 @@
     # or by passing the --help flag to this script.
     # We now keep distinct sets of args, for a cleaner separation of concerns.
 
-<<<<<<< HEAD
     parser = HfArgumentParser((ModelArguments, DataTrainingArguments, TrainingArguments, MultiLingAdapterArguments))
 
-=======
-    parser = HfArgumentParser((ModelArguments, DataTrainingArguments, TrainingArguments))
->>>>>>> d5b3e56d
     if len(sys.argv) == 2 and sys.argv[1].endswith(".json"):
         # If we pass only one argument to the script and it's the path to a json file,
         # let's parse it to get our arguments.
@@ -177,11 +159,7 @@
     ):
         raise ValueError(
             f"Output directory ({training_args.output_dir}) already exists and is not empty. "
-<<<<<<< HEAD
-            f"Use --overwrite_output_dir to overcome."
-=======
             "Use --overwrite_output_dir to overcome."
->>>>>>> d5b3e56d
         )
 
     # Setup logging
@@ -274,7 +252,6 @@
         cache_dir=model_args.cache_dir,
     )
 
-<<<<<<< HEAD
     # Setup adapters
     if adapter_args.train_adapter:
         task_name = data_args.task_name
@@ -322,21 +299,6 @@
         else:
             model.set_active_adapters([task_name])
 
-    # Get datasets
-    train_dataset = (
-        GlueDataset(data_args, tokenizer=tokenizer, cache_dir=model_args.cache_dir) if training_args.do_train else None
-    )
-    eval_dataset = (
-        GlueDataset(data_args, tokenizer=tokenizer, mode="dev", cache_dir=model_args.cache_dir)
-        if training_args.do_eval
-        else None
-    )
-    test_dataset = (
-        GlueDataset(data_args, tokenizer=tokenizer, mode="test", cache_dir=model_args.cache_dir)
-        if training_args.do_predict
-        else None
-    )
-=======
     # Preprocessing the datasets
     if data_args.task_name is not None:
         sentence1_key, sentence2_key = task_to_keys[data_args.task_name]
@@ -359,7 +321,6 @@
         # We will pad later, dynamically at batch creation, to the max sequence length in each batch
         padding = False
         max_length = None
->>>>>>> d5b3e56d
 
     # Some models have set the order of the labels to use, so let's make sure we do use it.
     label_to_id = None
@@ -430,18 +391,13 @@
         model=model,
         args=training_args,
         train_dataset=train_dataset,
-<<<<<<< HEAD
-        eval_dataset=eval_dataset,
-        compute_metrics=build_compute_metrics_fn(data_args.task_name),
-        do_save_full_model=not adapter_args.train_adapter,
-        do_save_adapters=adapter_args.train_adapter,
-=======
         eval_dataset=eval_dataset if training_args.do_eval else None,
         compute_metrics=compute_metrics,
         tokenizer=tokenizer,
         # Data collator will default to DataCollatorWithPadding, so we change it if we already did the padding.
         data_collator=default_data_collator if data_args.pad_to_max_length else None,
->>>>>>> d5b3e56d
+        do_save_full_model=not adapter_args.train_adapter,
+        do_save_adapters=adapter_args.train_adapter,
     )
 
     # Training
